--- conflicted
+++ resolved
@@ -11,7 +11,6 @@
 '''
 import os, sys
 import torch
-import random
 import numpy             as np
 import pandas            as pd
 import seaborn           as sns
@@ -112,14 +111,8 @@
         # Split the data
         if self.case == 0:
             #raise WorkToDoError('Case 0 not implemented yet')
-<<<<<<< HEAD
-            b = random.randint(0, 1)
-            if self.model_type == 'CNN-MD':
-                if b:
-=======
             if self.model_type == 'CNN-MD':
                 if radar:
->>>>>>> bfbbfe55
                     train_size = int((1-test_size) * len(self.data['mDoppler_1']))
                     test_size = len(self.data['mDoppler_1']) - train_size
                     self.train_data, self.test_data = random_split(self.data['mDoppler_1'], [train_size, test_size], generator=generator)
@@ -128,11 +121,7 @@
                     test_size = len(self.data['mDoppler_2']) - train_size
                     self.train_data, self.test_data = random_split(self.data['mDoppler_2'], [train_size, test_size], generator=generator)
             else:
-<<<<<<< HEAD
-                if b:
-=======
                 if radar:
->>>>>>> bfbbfe55
                     train_size = int((1-test_size) * len(self.data['rdn_1']))
                     test_size = len(self.data['rdn_1']) - train_size
                     self.train_data, self.test_data = random_split(self.data['rdn_1'], [train_size, test_size], generator=generator)
@@ -140,10 +129,6 @@
                     train_size = int((1-test_size) * len(self.data['rdn_2']))
                     test_size = len(self.data['rdn_2']) - train_size
                     self.train_data, self.test_data = random_split(self.data['rdn_2'], [train_size, test_size], generator=generator)
-<<<<<<< HEAD
-                self.input_size = self.train_data[0].shape
-=======
->>>>>>> bfbbfe55
         elif self.case == 1:
             #raise WorkToDoError('Case 1 not implemented yet')
             if self.model_type == 'CNN-MD':
@@ -154,10 +139,6 @@
                 test_data = self.data['rdn_2']
             self.train_data=torch.utils.data.Subset(train_data, list(range(0, len(train_data))))
             self.test_data=torch.utils.data.Subset(test_data, list(range(0, len(test_data))))
-<<<<<<< HEAD
-            self.input_size = self.train_data[0].shape
-=======
->>>>>>> bfbbfe55
         elif self.case == 2:
             train_size = int((1-test_size) * len(self.data))
             test_size = len(self.data) - train_size
@@ -165,11 +146,8 @@
             self.input_size = self.train_data[0][0].shape
         else:
             raise ValueError('Invalid case')
-<<<<<<< HEAD
-=======
         
         self.input_size = self.train_data[0][0].shape
->>>>>>> bfbbfe55
 
         #for i, data in enumerate(self.train_loader):
         #    # Assuming your data contains images in 'img' variable
