"""
augmentation.py

This file contains the functions used to augment the data.
The functions are:
    - resample: resample the data to the default length
    - time_mask: apply a time mask to the data
    - doppler_mask: apply a doppler mask to the data
    + others...
"""
import torch
import random
import numpy as np
from preprocessing.DataCutter import DataCutter
from preprocessing.DataProcess import DataProcess
from preprocessing.dataset import Dataset
from exceptions import OptionIsFalseError
from utils import cutting

from torch.utils.data import ConcatDataset

def cut_time(data: DataProcess,
             indices: list,
             loc: str = 'random',
             len_default: int = 40,
             n_samples: int = 5,
             type: str = 'mDoppler',
             **kwargs):
    """
    Augment the data by cutting the time axis at random locations
    
    Parameters
    ----------
    data : DataProcess
        Data to augment.
    indices : list
        Indices of the data to augment. 
        The indices are the indices of the data in the
        training set.
    loc : str, optional
        Location of the cut. The default is 'random'.
        Possible values are:
            'random': cut at random locations
            'normal': cut at normal locations
    n_samples : int, optional
        Number of samples to take. The default is 5.
    type : str, optional
        Type of data to augment. The default is 'mDoppler'.
    **kwargs : dict
        Additional arguments to pass to the cut_time_rdn and cut_time_mDoppler functions.
    
    Raises
    ------
    ValueError
        If the type of data is invalid.
    
    Returns
    -------
    data : DataProcess
        Augmented data.
    """
    if type=='rdn':
        cut_time_rdn(data, indices, loc=loc, len_default=len_default, n_samples=n_samples, **kwargs)
    elif type=='mDoppler':
        cut_time_mDoppler(data, indices, loc=loc, len_default=len_default, n_samples=n_samples, **kwargs)
    else:
        raise ValueError('Invalid type of data')

    return data

def cut_time_rdn(data: DataProcess,
                 indices: list,
                 loc: str = 'random',
                 len_default: int = 40,
                 n_samples: int = 5,
                 **kwargs):
    """
    Augment the rdn data by cutting the time axis at random locations
    
    Parameters
    ----------
    data : DataProcess
        Data to augment.
    indices : list
        Indices of the data to augment.
        The indices are the indices of the data in the
        training set.
    loc : str, optional
        Location of the cut. The default is 'random'.
        Possible values are:
            'random': cut at random locations
            'normal': cut at normal locations
    len_default : int, optional
        Default length of the data. The default is 40.
    n_samples : int, optional
        Number of samples to take. The default is 5.
    
    Raises
    ------
    OptionIsFalseError
        If the option do_rdn is False.
    ValueError
        If the location is invalid.
    """
    if not data.do_rdn:
        raise OptionIsFalseError('do_rdn')
    
    augmented_rdn_1 = []
    augmented_rdn_2 = []
    augmented_labels = []
    
    for i, (rdn_1, rdn_2, label) in enumerate(zip(data.rdn_1, data.rdn_2, data.labels)):
        if i in indices:
            for _ in range(n_samples):
                if loc == 'random':
                    augmented_rdn_1.append(cutting.random(rdn_1, len_default=len_default))
                    augmented_rdn_2.append(cutting.random(rdn_2, len_default=len_default))
                    augmented_labels.append(label)
                elif loc == 'normal':
                    augmented_rdn_1.append(cutting.normal(rdn_1, len_default=len_default, **kwargs))
                    augmented_rdn_2.append(cutting.normal(rdn_2, len_default=len_default, **kwargs))
                    augmented_labels.append(label)
                else:
                    raise ValueError('Invalid location')
    
    data.rdn_1 = augmented_rdn_1
    data.rdn_2 = augmented_rdn_2
    data.labels = augmented_labels
    
def cut_time_mDoppler(data: DataProcess,
                      indices: list,
                      loc: str = 'random',
                      len_default: int = 40,
                      n_samples: int = 5,
                      **kwargs):
    """
    Augment the mDoppler data by cutting the time axis at random locations
    
    Parameters
    ----------
    data : DataProcess
        Data to augment.
    indices : list
        Indices of the data to augment.
        The indices are the indices of the data in the
        training set.
    loc : str, optional
        Location of the cut. The default is 'random'.
        Possible values are:
            'random': cut at random locations
            'normal': cut at normal locations
    len_default : int, optional
        Default length of the data. The default is 40.
    n_samples : int, optional
        Number of samples to take. The default is 5.
    
    Raises
    ------
    OptionIsFalseError
        If the option do_mDoppler is False.
    ValueError
        If the location is invalid.
    """
    if not data.do_mDoppler:
        raise OptionIsFalseError('do_mDoppler')
    
    augmented_mDoppler_1 = []
    augmented_mDoppler_2 = []
    augmented_labels = []
    
    for i, (mDoppler_1, mDoppler_2, label) in enumerate(zip(data.mDoppler_1, data.mDoppler_2, data.labels)):
        if i in indices:
            for _ in range(n_samples):
                if loc == 'random':
                    augmented_mDoppler_1.append(cutting.random(mDoppler_1, len_default=len_default))
                    augmented_mDoppler_2.append(cutting.random(mDoppler_2, len_default=len_default))
                    augmented_labels.append(label)
                elif loc == 'normal':
                    augmented_mDoppler_1.append(cutting.normal(mDoppler_1, len_default=len_default, **kwargs))
                    augmented_mDoppler_2.append(cutting.normal(mDoppler_2, len_default=len_default, **kwargs))
                    augmented_labels.append(label)
                else:
                    raise ValueError('Invalid location')
                
    data.mDoppler_1 = augmented_mDoppler_1
    data.mDoppler_2 = augmented_mDoppler_2
    data.labels = augmented_labels


def resample(train_data: torch.utils.data.dataset.Subset,
             data_dir:str='DATA_preprocessed',
             data_file:str='data_cutted.npz',
             data_type:str='mDoppler',
             len_default: int = 40,
             n_samples: int = 5):
    """
    Resample the array to the default length

    Parameters
    ----------
    train_data : np.ndarray
        Array to which samples will be added.
    data_dir : str, optional
        Directory of the data. The default is 'DATA_preprocessed'.
    data_file : str, optional
        File of the data. The default is 'data_cutted.npz'.
    data_type : str, optional
        Type of the data. The default is 'mDoppler'.
    len_default : int, optional
        Default length of the data. The default is 40.

    Returns
    -------
    array : np.ndarray
        Resampled array.
    """
    data = DataCutter.from_file(data_dir, data_file)
    dp = DataProcess(data=data)
    dp = cut_time(dp, train_data.indices, loc='random', len_default=len_default, n_samples=n_samples, type=data_type)
    dp.padding(padding=len_default)
    dp.save(filename='data_resampled.npz')

    # Create a new dataset with additional data    
    new_data = Dataset(path='DATA_preprocessed', file='data_resampled.npz', type=data_type)

    # Update the Subset object to include the new data
    train_data.dataset = train_data.dataset.concat(new_data)
    train_data.indices = range(len(train_data.dataset))
    
    return train_data


def time_mask(
    spectrogram: np.ndarray,
    num_masks: int = 3,
    mask_factor: int = 3
):
    """
    Apply time masking to the spectrograms of the data
    
    Parameters
    ----------
    spectrogram : np.ndarray
        Spectrogram to which the time masking will be applied.
    num_masks : int, optional
        Number of masks to apply. The default is 3.
    mask_factor : int, optional
        Maximum length of the mask. The default is 40.
    
    Returns
    -------
    masked_spectrogram : np.ndarray
        Masked spectrogram.
    """
    masked_spectrogram = spectrogram.copy()
    if masked_spectrogram.ndim == 2:  # For 2D spectrograms
        time_frames, _ = masked_spectrogram.shape
        n_masks = random.randint(1, num_masks)
        for _ in range(n_masks):
            t = random.randint(0, time_frames - 1)
            t_mask = random.randint(1, mask_factor)
            masked_spectrogram[t:t + t_mask, :] = 0
    elif masked_spectrogram.ndim == 3:  # For 3D spectrograms
        time_frames, _, _ = masked_spectrogram.shape
        n_masks = random.randint(1, num_masks)
        for _ in range(n_masks):
            t = random.randint(0, time_frames - 1)
            t_mask = random.randint(1, mask_factor)
            masked_spectrogram[t:t + t_mask, :, :] = 0
    else:
        raise ValueError("Invalid number of dimensions. Spectrogram must be 2D or 3D.")
    
    return masked_spectrogram


def doppler_mask(
    spectrogram: np.ndarray,
    num_masks: int = 4,
    mask_factor: int = 4
):
    """
    Apply doppler masking to the spectrograms of the data
    
    Parameters
    ----------
    spectrogram : np.ndarray
        Spectrogram to which the doppler masking will be applied.
    num_masks : int, optional
        Number of masks to apply. The default is 4.
    mask_factor : int, optional
        Maximum length of the mask. The default is 20.
        
    Returns
    -------
    masked_spectrogram : np.ndarray
        Masked spectrogram.
    """
    masked_spectrogram = spectrogram.copy()
<<<<<<< HEAD
    if masked_spectrogram.ndim == 2:  # For 2D spectrograms
=======
    freq_bins = 0
    if type == 'mDoppler':
>>>>>>> 12cc0e14
        _, freq_bins = masked_spectrogram.shape
        n_masks = random.randint(1, num_masks)
        for _ in range(n_masks):
            f = random.randint(0, freq_bins - 1)
            f_mask = random.randint(1, mask_factor)
            masked_spectrogram[:, f:f + f_mask] = 0
    elif masked_spectrogram.ndim == 3:  # For 3D spectrograms
        _, _, freq_bins = masked_spectrogram.shape
        n_masks = random.randint(1, num_masks)
        for _ in range(n_masks):
            f = random.randint(0, freq_bins - 1)
            f_mask = random.randint(1, mask_factor)
            masked_spectrogram[:, :, f:f + f_mask] = 0
    else:
        raise ValueError("Invalid number of dimensions. Spectrogram must be 2D or 3D.")
    
    return masked_spectrogram


def time_doppler_mask(
    spectrogram: np.ndarray,
    num_masks: int = 8,
    time_mask_factor: int = 4,
    doppler_mask_factor: int = 5
):
    """
    Apply time and doppler masking to the spectrograms of the data
    
    Parameters
    ----------
    spectrogram : np.ndarray
        Spectrogram to which the time and doppler masking will be applied.
    num_masks : int, optional
        Number of masks to apply. The default is 8.
    time_mask_factor : int, optional
        Maximum length of the time mask. The default is 40.
    doppler_mask_factor : int, optional
        Maximum length of the doppler mask. The default is 20.
        
    Returns
    -------
    masked_spectrogram : np.ndarray
        Masked spectrogram.
    """
    masked_spectrogram = spectrogram.copy()
    if masked_spectrogram.ndim == 2:  # For 2D spectrograms
        time_frames, freq_bins = masked_spectrogram.shape
        n_masks = random.randint(1, num_masks)
        for _ in range(n_masks):
            t = random.randint(0, time_frames - 1)
            t_mask = random.randint(1, time_mask_factor)
            d = random.randint(0, freq_bins - 1)
            d_mask = random.randint(1, doppler_mask_factor)
            masked_spectrogram[t:t + t_mask, d:d + d_mask] = 0
    elif masked_spectrogram.ndim == 3:  # For 3D spectrograms
        time_frames, _, freq_bins = masked_spectrogram.shape
        n_masks = random.randint(1, num_masks)
        for _ in range(n_masks):
            t = random.randint(0, time_frames - 1)
            t_mask = random.randint(1, time_mask_factor)
            d = random.randint(0, freq_bins - 1)
            d_mask = random.randint(1, doppler_mask_factor)
            masked_spectrogram[t:t + t_mask, :, d:d + d_mask] = 0
    else:
        raise ValueError("Invalid number of dimensions. Spectrogram must be 2D or 3D.")
    
    return masked_spectrogram


def range_mask(
<<<<<<< HEAD
    spectrogram: np.ndarray,
    num_masks: int = 3,
    mask_factor: int = 3
=======
    spectrogram:np.ndarray,
    num_masks:int=3,
    mask_factor:int=3,
    freq_bins: int = 1,
>>>>>>> 12cc0e14
):
    """
    Apply range masking to the spectrograms of the data
    
    Parameters
    ----------
    spectrogram : np.ndarray
        Spectrogram to which the range masking will be applied.
    num_masks : int, optional
        Number of masks to apply. The default is 3.
    mask_factor : int, optional
        Maximum length of the mask. The default is 40.
    
    Returns
    -------
    masked_spectrogram : np.ndarray
        Masked spectrogram.
    """
    masked_spectrogram = spectrogram.copy()
    _, _, range_frames = masked_spectrogram.shape
    n_masks = random.randint(1, num_masks)
    for _ in range(n_masks):
        r = random.randint(0, range_frames - 1)
        r_mask = random.randint(1, mask_factor)
        masked_spectrogram[:, :, r:r + r_mask] = 0
    
    return masked_spectrogram



def time_range_mask(
    spectrogram: np.ndarray,
    num_masks: int = 8,
    time_mask_factor: int = 4,
    range_mask_factor: int = 5
):
    """
    Apply time and range masking to the spectrograms of the data
    
    Parameters
    ----------
    spectrogram : np.ndarray
        Spectrogram to which the time and range masking will be applied.
    num_masks : int, optional
        Number of masks to apply. The default is 8.
    time_mask_factor : int, optional
        Maximum length of the time mask. The default is 40.
    range_mask_factor : int, optional
        Maximum length of the range mask. The default is 20.
        
    Returns
    -------
    masked_spectrogram : np.ndarray
        Masked spectrogram.
    """
    masked_spectrogram = spectrogram.copy()
    time_frames, range_frames, _ = masked_spectrogram.shape
    n_masks = random.randint(1, num_masks)
    for _ in range(n_masks):
        t = random.randint(0, time_frames - 1)
        t_mask = random.randint(1, time_mask_factor)
        r = random.randint(0, range_frames - 1)
        r_mask = random.randint(1, range_mask_factor)
        masked_spectrogram[t:t + t_mask, r:r + r_mask, :] = 0
    
    return masked_spectrogram


def range_doppler_mask(
    spectrogram: np.ndarray,
    num_masks: int = 8,
    doppler_mask_factor: int = 4,
    range_mask_factor: int = 5
):
    """
    Apply doppler and range masking to the spectrograms of the data
    
    Parameters
    ----------
    spectrogram : np.ndarray
        Spectrogram to which the doppler and range masking will be applied.
    num_masks : int, optional
        Number of masks to apply. The default is 8.
    doppler_mask_factor : int, optional
        Maximum length of the doppler mask. The default is 40.
    range_mask_factor : int, optional
        Maximum length of the range mask. The default is 20.
        
    Returns
    -------
    masked_spectrogram : np.ndarray
        Masked spectrogram.
    """
    masked_spectrogram = spectrogram.copy()
    _, range_frames, doppler_frames = masked_spectrogram.shape
    n_masks = random.randint(1, num_masks)
    for _ in range(n_masks):
        d = random.randint(0, doppler_frames - 1)
        d_mask = random.randint(1, doppler_mask_factor)
        r = random.randint(0, range_frames - 1)
        r_mask = random.randint(1, range_mask_factor)
        masked_spectrogram[:, r:r + r_mask, d:d + d_mask] = 0
    
    return masked_spectrogram



def time_range_doppler_mask(
    spectrogram: np.ndarray,
    num_masks: int = 8,
    time_mask_factor: int = 4,
    doppler_mask_factor: int = 4,
    range_mask_factor: int = 5
):
    """
    Apply doppler and range masking to the spectrograms of the data
    
    Parameters
    ----------
    spectrogram : np.ndarray
        Spectrogram to which the doppler and range masking will be applied.
    num_masks : int, optional
        Number of masks to apply. The default is 8.
    time_mask_factor : int, optional
        Maximum length of the time mask. The default is 4.
    doppler_mask_factor : int, optional
        Maximum length of the doppler mask. The default is 4.
    range_mask_factor : int, optional
        Maximum length of the range mask. The default is 4.
        
    Returns
    -------
    masked_spectrogram : np.ndarray
        Masked spectrogram.
    """
    masked_spectrogram = spectrogram.copy()
    time_frames, range_frames, doppler_frames = masked_spectrogram.shape
    n_masks = random.randint(1, num_masks)
    for _ in range(n_masks):
        t = random.randint(0, time_frames - 1)
        t_mask = random.randint(1, time_mask_factor)
        d = random.randint(0, doppler_frames - 1)
        d_mask = random.randint(1, doppler_mask_factor)
        r = random.randint(0, range_frames - 1)
        r_mask = random.randint(1, range_mask_factor)
        masked_spectrogram[t:t + t_mask, r:r + r_mask, d:d + d_mask] = 0
    
    return masked_spectrogram<|MERGE_RESOLUTION|>--- conflicted
+++ resolved
@@ -296,12 +296,7 @@
         Masked spectrogram.
     """
     masked_spectrogram = spectrogram.copy()
-<<<<<<< HEAD
     if masked_spectrogram.ndim == 2:  # For 2D spectrograms
-=======
-    freq_bins = 0
-    if type == 'mDoppler':
->>>>>>> 12cc0e14
         _, freq_bins = masked_spectrogram.shape
         n_masks = random.randint(1, num_masks)
         for _ in range(n_masks):
@@ -372,16 +367,9 @@
 
 
 def range_mask(
-<<<<<<< HEAD
-    spectrogram: np.ndarray,
-    num_masks: int = 3,
-    mask_factor: int = 3
-=======
     spectrogram:np.ndarray,
     num_masks:int=3,
-    mask_factor:int=3,
-    freq_bins: int = 1,
->>>>>>> 12cc0e14
+    mask_factor:int=3
 ):
     """
     Apply range masking to the spectrograms of the data
